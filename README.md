--- conflicted
+++ resolved
@@ -38,11 +38,7 @@
 
 ```shell
 For ARM (M1, M2, M3) 
-<<<<<<< HEAD
     $ docker build -t morpheus/price_fetcher_agent -f agents/morpheus_price_agent/agent/Dockerfile-apple agents/morpheus_price_agent/agent
-=======
-    $ docker build -t morpheus/price_fetcher_agent -f agents/morpheus_price_agent/agent/Dockerfile-apple .
->>>>>>> 17cd4e25
 
 For Intel (x86_64)
     $ docker build -t morpheus/price_fetcher_agent -f agents/morpheus_price_agent/agent/Dockerfile agents/morpheus_price_agent/agent
