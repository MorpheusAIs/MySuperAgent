--- conflicted
+++ resolved
@@ -60,14 +60,8 @@
                     )
                     return response_data, "assistant"
                 elif func_name == "get_tvl":
-<<<<<<< HEAD
-                    return (
-                        tools.get_protocol_total_value_locked_tool(args["protocol_name"]),
-                        "assistant",
-=======
                     response_data["data"] = tools.get_protocol_total_value_locked_tool(
                         args["protocol_name"]
->>>>>>> 55eeb412
                     )
                     return response_data, "assistant"
                 elif func_name == "get_market_cap":
