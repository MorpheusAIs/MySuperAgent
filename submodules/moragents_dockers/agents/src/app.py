import json
import os
import logging
<<<<<<< HEAD
import time
from functools import wraps
=======
>>>>>>> c72ea0a6
from config import Config
from llama_cpp import Llama
from flask_cors import CORS
from flask import Flask, request, jsonify
from langchain_community.llms import Ollama
from delegator import Delegator
from llama_cpp.llama_tokenizer import LlamaHFTokenizer
from langchain_community.embeddings import OllamaEmbeddings
<<<<<<< HEAD

# Constants
INITIAL_MESSAGE = {
    "role": "assistant",
    "content": "This highly experimental chatbot is not intended for making important decisions, and its responses are generated based on incomplete data and algorithms that may evolve rapidly. By using this chatbot, you acknowledge that you use it at your own discretion and assume all risks associated with its limitations and potential errors.",
}
UPLOAD_FOLDER = os.path.join(os.getcwd(), "uploads")

# Configure logging
logging.basicConfig(
    level=logging.INFO,
    format="%(asctime)s - %(name)s - %(levelname)s - %(message)s",
    filename="app.log",
    filemode="a",
)
logger = logging.getLogger(__name__)
=======
>>>>>>> c72ea0a6

# Add console handler
console_handler = logging.StreamHandler()
console_handler.setLevel(logging.DEBUG)
formatter = logging.Formatter("%(asctime)s - %(name)s - %(levelname)s - %(message)s")
console_handler.setFormatter(formatter)
logger.addHandler(console_handler)

# Concise response instruction
CONCISE_INSTRUCTION = (
    "Please provide a concise response without unnecessary elaboration."
)


<<<<<<< HEAD
class TimeoutError(Exception):
    pass


def timeout(seconds=10, error_message="Function call timed out"):
    def decorator(func):
        @wraps(func)
        def wrapper(*args, **kwargs):
            try:
                return func(*args, **kwargs)
            except Exception as e:
                logger.error(f"Function call failed: {str(e)}")
                raise TimeoutError(error_message)

        return wrapper

    return decorator


# @timeout(30)
# def load_llm():
#     logger.info("Loading LLM model")
#     try:
#         llm = Llama(
#             model_path=Config.MODEL_PATH,
#             chat_format="functionary-v2",
#             tokenizer=LlamaHFTokenizer.from_pretrained(
#                 "meetkai/functionary-small-v2.4-GGUF"
#             ),
#             n_gpu_layers=0,
#             n_batch=4000,
#             n_ctx=4000,
#             f16_kv=True,
#             verbose=True,
#         )
#         logger.info("LLM model loaded successfully")
#         return llm
#     except Exception as e:
#         logger.error(f"Error loading LLM model: {str(e)}")
#         raise


@timeout(30)
def load_llm():
    logger.info("Loading LLM model with Apple Metal acceleration")
    try:
        llm = Llama(
            model_path=Config.MODEL_PATH,
            chat_format="functionary-v2",
            tokenizer=LlamaHFTokenizer.from_pretrained(
                "meetkai/functionary-small-v2.4-GGUF"
            ),
            n_gpu_layers=-1,  # Use all layers on GPU
            n_batch=512,  # Reduced batch size for GPU
            n_ctx=4000,
            f16_kv=True,
            verbose=True,
            use_mlock=True,  # Optionally use mlock to prevent memory from being swapped
            use_mmap=True,  # Optionally use mmap for faster loading
        )
        logger.info("LLM model loaded successfully with Apple Metal")
        return llm
    except Exception as e:
        logger.error(f"Error loading LLM model: {str(e)}")
        raise

=======
llm = load_llm()
>>>>>>> c72ea0a6

app = Flask(__name__)
CORS(app)

upload_state = False
<<<<<<< HEAD
os.makedirs(UPLOAD_FOLDER, exist_ok=True)
app.config["UPLOAD_FOLDER"] = UPLOAD_FOLDER
app.config["MAX_CONTENT_LENGTH"] = Config.MAX_UPLOAD_LENGTH

try:
    llm = load_llm()
except TimeoutError:
    logger.error("LLM loading timed out")
    llm = None
except Exception as e:
    logger.error(f"Failed to load LLM: {str(e)}")
    llm = None
=======
UPLOAD_FOLDER = os.path.join(os.getcwd(), 'uploads')
os.makedirs(UPLOAD_FOLDER, exist_ok=True)
app.config['UPLOAD_FOLDER'] = UPLOAD_FOLDER
app.config['MAX_CONTENT_LENGTH'] = Config.MAX_UPLOAD_LENGTH
>>>>>>> c72ea0a6

llm_ollama = Ollama(model="llama3", base_url=Config.OLLAMA_URL)
embeddings = OllamaEmbeddings(model="nomic-embed-text", base_url=Config.OLLAMA_URL)

<<<<<<< HEAD
delegator = Delegator(Config.DELEGATOR_CONFIG, llm, llm_ollama, embeddings, app)
messages = [INITIAL_MESSAGE]
next_turn_agent = None


def format_input(prompt):
    logger.info(f"Formatting input: {prompt}")
    if not isinstance(prompt, dict) or "content" not in prompt:
        raise ValueError("Prompt must be a dictionary with a 'content' key")
    if not isinstance(prompt["content"], str):
        raise ValueError("Prompt content must be a string")
    # prompt["content"] = f"{prompt['content'].strip()} {CONCISE_INSTRUCTION}"
    logger.info(f"Formatted input: {prompt}")
    return prompt


@app.route("/", methods=["POST"])
@timeout(60, "Chat request timed out")
def chat():
    global next_turn_agent, messages
    data = request.get_json()
    logger.info(f"Received chat request: {data}")
    try:
        cleaned_prompt = None
        if "prompt" in data:
            raw_prompt = data["prompt"]
            cleaned_prompt = format_input(raw_prompt)
            messages.append(cleaned_prompt)
            logger.info(f"Cleaned prompt: {cleaned_prompt}")

        if not next_turn_agent:
            logger.info("No next turn agent, getting delegator response")
            start_time = time.time()
            result = delegator.get_delegator_response(cleaned_prompt, upload_state)
            end_time = time.time()
            logger.info(f"Delegator response time: {end_time - start_time:.2f} seconds")
            logger.info(f"Delegator response: {result}")

            if "next" not in result:
                logger.error(f"Missing 'next' key in delegator response: {result}")
                raise ValueError("Invalid delegator response: missing 'next' key")

            next_agent = result["next"]
            response_swap = delegator.delegate_chat(next_agent, request)
            next_turn_agent = response_swap.get("next_turn_agent")
            response = {
                "role": response_swap["role"],
                "content": response_swap["content"],
            }
        else:
            logger.info(f"Delegating chat to next turn agent: {next_turn_agent}")
            response_swap = delegator.delegate_chat(next_turn_agent, request)
            next_turn_agent = response_swap.get("next_turn_agent")
            response = {
                "role": response_swap["role"],
                "content": response_swap["content"],
            }

        messages.append(response)

        # Add agentName to the response if available
        response_with_agent = response.copy()
        if next_agent:
            response_with_agent["agentName"] = next_agent

        logger.info(f"Sending response: {response_with_agent}")
        return jsonify(response_with_agent)
    except TimeoutError:
        logger.error("Chat request timed out")
        return jsonify({"error": "Request timed out"}), 504
    except ValueError as ve:
        logger.error(f"Input formatting error: {str(ve)}")
        return jsonify({"error": str(ve)}), 400
    except Exception as e:
        logger.error(f"Error in chat route: {str(e)}", exc_info=True)
        return jsonify({"error": str(e)}), 500


@app.route("/tx_status", methods=["POST"])
def swap_agent_tx_status():
    logger.info("Received tx_status request")
=======
logging.basicConfig(level=logging.DEBUG)

delegator = Delegator(Config.DELEGATOR_CONFIG, llm, llm_ollama, embeddings, app)
messages = [{'role': "assistant", "content": "This highly experimental chatbot is not intended for making important decisions, and its responses are generated based on incomplete data and algorithms that may evolve rapidly. By using this chatbot, you acknowledge that you use it at your own discretion and assume all risks associated with its limitations and potential errors."}]

next_turn_agent = None


@app.route('/', methods=['POST'])
def chat():
    global next_turn_agent, messages
    data = request.get_json()
    try:
        if 'prompt' in data:
            prompt = data['prompt']
            messages.append(prompt)
        if not next_turn_agent:
            result = delegator.get_delegator_response(prompt, upload_state)
            if "tool_calls" not in result:
                messages.append({"role": "assistant", "content": result["content"]})
                return jsonify({"role": "assistant", "content": result["content"]})
            else:
                if not result["tool_calls"]:
                    messages.append({"role": "assistant", "content": result["content"]})
                    return jsonify({"role": "assistant", "content": result["content"]})
                res = json.loads(result['tool_calls'][0]['function']['arguments'])
                response_swap = delegator.delegate_chat(res["next"], request)
                if "next_turn_agent" in response_swap.keys():
                    next_turn_agent = response_swap["next_turn_agent"]
                response = {"role": response_swap["role"], "content": response_swap["content"]}
        else:
            response_swap = delegator.delegate_chat(next_turn_agent, request)
            next_turn_agent = response_swap["next_turn_agent"]
            response = {"role": response_swap["role"], "content": response_swap["content"]}
        messages.append(response)
        return jsonify(response)
    except Exception as e:
        return jsonify({"Error": str(e)}), 500


@app.route('/tx_status', methods=['POST'])
def swap_agent_tx_status():
    global messages
>>>>>>> c72ea0a6
    response = delegator.delegate_route("crypto swap agent", request, "tx_status")
    messages.append(response)
    return jsonify(response)


<<<<<<< HEAD
@app.route("/messages", methods=["GET"])
def get_messages():
    logger.info("Received get_messages request")
    return jsonify({"messages": messages})


@app.route("/clear_messages", methods=["GET"])
def clear_messages():
    global messages
    logger.info("Clearing message history")
    messages = [INITIAL_MESSAGE]
    return jsonify({"response": "successfully cleared message history"})


@app.route("/allowance", methods=["POST"])
def swap_agent_allowance():
    logger.info("Received allowance request")
    return delegator.delegate_route("crypto swap agent", request, "get_allowance")


@app.route("/approve", methods=["POST"])
def swap_agent_approve():
    logger.info("Received approve request")
    return delegator.delegate_route("crypto swap agent", request, "approve")


@app.route("/swap", methods=["POST"])
def swap_agent_swap():
    logger.info("Received swap request")
    return delegator.delegate_route("crypto swap agent", request, "swap")


@app.route("/upload", methods=["POST"])
def rag_agent_upload():
    global messages, upload_state
    logger.info("Received upload request")
    response = delegator.delegate_route("rag agent", request, "upload_file")
    messages.append(response)
    upload_state = True
    return jsonify(response)


if __name__ == "__main__":
    app.run(host="0.0.0.0", port=5000, info=True)
=======
@app.route('/messages', methods=['GET'])
def get_messages():
    global messages
    return jsonify({"messages": messages})


@app.route('/clear_messages', methods=['GET'])
def clear_messages():
    global messages
    messages = [{'role': "assistant", "content": "This highly experimental chatbot is not intended for making important decisions, and its responses are generated based on incomplete data and algorithms that may evolve rapidly. By using this chatbot, you acknowledge that you use it at your own discretion and assume all risks associated with its limitations and potential errors."}]
    return jsonify({"response": "successfully cleared message history"})


@app.route('/allowance', methods=['POST'])
def swap_agent_allowance():
    return delegator.delegate_route("crypto swap agent", request, "get_allowance")


@app.route('/approve', methods=['POST'])
def swap_agent_approve():
    return delegator.delegate_route("crypto swap agent", request, "approve")


@app.route('/swap', methods=['POST'])
def swap_agent_swap():
    return delegator.delegate_route("crypto swap agent", request, "swap")


@app.route('/upload', methods=['POST'])
def rag_agent_upload():
    global messages, upload_state
    response = delegator.delegate_route("rag agent", request, "upload_file")
    messages.append(response)
    upload_state = True
    return jsonify(response)


if __name__ == '__main__':
    app.run(host='0.0.0.0', port=5000, debug=True)
>>>>>>> c72ea0a6
<|MERGE_RESOLUTION|>--- conflicted
+++ resolved
@@ -1,11 +1,8 @@
 import json
 import os
 import logging
-<<<<<<< HEAD
 import time
 from functools import wraps
-=======
->>>>>>> c72ea0a6
 from config import Config
 from llama_cpp import Llama
 from flask_cors import CORS
@@ -14,7 +11,6 @@
 from delegator import Delegator
 from llama_cpp.llama_tokenizer import LlamaHFTokenizer
 from langchain_community.embeddings import OllamaEmbeddings
-<<<<<<< HEAD
 
 # Constants
 INITIAL_MESSAGE = {
@@ -31,8 +27,6 @@
     filemode="a",
 )
 logger = logging.getLogger(__name__)
-=======
->>>>>>> c72ea0a6
 
 # Add console handler
 console_handler = logging.StreamHandler()
@@ -47,7 +41,6 @@
 )
 
 
-<<<<<<< HEAD
 class TimeoutError(Exception):
     pass
 
@@ -114,15 +107,11 @@
         logger.error(f"Error loading LLM model: {str(e)}")
         raise
 
-=======
-llm = load_llm()
->>>>>>> c72ea0a6
 
 app = Flask(__name__)
 CORS(app)
 
 upload_state = False
-<<<<<<< HEAD
 os.makedirs(UPLOAD_FOLDER, exist_ok=True)
 app.config["UPLOAD_FOLDER"] = UPLOAD_FOLDER
 app.config["MAX_CONTENT_LENGTH"] = Config.MAX_UPLOAD_LENGTH
@@ -135,20 +124,21 @@
 except Exception as e:
     logger.error(f"Failed to load LLM: {str(e)}")
     llm = None
-=======
-UPLOAD_FOLDER = os.path.join(os.getcwd(), 'uploads')
-os.makedirs(UPLOAD_FOLDER, exist_ok=True)
-app.config['UPLOAD_FOLDER'] = UPLOAD_FOLDER
-app.config['MAX_CONTENT_LENGTH'] = Config.MAX_UPLOAD_LENGTH
->>>>>>> c72ea0a6
 
 llm_ollama = Ollama(model="llama3", base_url=Config.OLLAMA_URL)
 embeddings = OllamaEmbeddings(model="nomic-embed-text", base_url=Config.OLLAMA_URL)
 
-<<<<<<< HEAD
 delegator = Delegator(Config.DELEGATOR_CONFIG, llm, llm_ollama, embeddings, app)
 messages = [INITIAL_MESSAGE]
 next_turn_agent = None
+
+delegator = Delegator(Config.DELEGATOR_CONFIG, llm, llm_ollama, embeddings, app)
+messages = [
+    {
+        "role": "assistant",
+        "content": "This highly experimental chatbot is not intended for making important decisions, and its responses are generated based on incomplete data and algorithms that may evolve rapidly. By using this chatbot, you acknowledge that you use it at your own discretion and assume all risks associated with its limitations and potential errors.",
+    }
+]
 
 
 def format_input(prompt):
@@ -227,57 +217,11 @@
 @app.route("/tx_status", methods=["POST"])
 def swap_agent_tx_status():
     logger.info("Received tx_status request")
-=======
-logging.basicConfig(level=logging.DEBUG)
-
-delegator = Delegator(Config.DELEGATOR_CONFIG, llm, llm_ollama, embeddings, app)
-messages = [{'role': "assistant", "content": "This highly experimental chatbot is not intended for making important decisions, and its responses are generated based on incomplete data and algorithms that may evolve rapidly. By using this chatbot, you acknowledge that you use it at your own discretion and assume all risks associated with its limitations and potential errors."}]
-
-next_turn_agent = None
-
-
-@app.route('/', methods=['POST'])
-def chat():
-    global next_turn_agent, messages
-    data = request.get_json()
-    try:
-        if 'prompt' in data:
-            prompt = data['prompt']
-            messages.append(prompt)
-        if not next_turn_agent:
-            result = delegator.get_delegator_response(prompt, upload_state)
-            if "tool_calls" not in result:
-                messages.append({"role": "assistant", "content": result["content"]})
-                return jsonify({"role": "assistant", "content": result["content"]})
-            else:
-                if not result["tool_calls"]:
-                    messages.append({"role": "assistant", "content": result["content"]})
-                    return jsonify({"role": "assistant", "content": result["content"]})
-                res = json.loads(result['tool_calls'][0]['function']['arguments'])
-                response_swap = delegator.delegate_chat(res["next"], request)
-                if "next_turn_agent" in response_swap.keys():
-                    next_turn_agent = response_swap["next_turn_agent"]
-                response = {"role": response_swap["role"], "content": response_swap["content"]}
-        else:
-            response_swap = delegator.delegate_chat(next_turn_agent, request)
-            next_turn_agent = response_swap["next_turn_agent"]
-            response = {"role": response_swap["role"], "content": response_swap["content"]}
-        messages.append(response)
-        return jsonify(response)
-    except Exception as e:
-        return jsonify({"Error": str(e)}), 500
-
-
-@app.route('/tx_status', methods=['POST'])
-def swap_agent_tx_status():
-    global messages
->>>>>>> c72ea0a6
     response = delegator.delegate_route("crypto swap agent", request, "tx_status")
     messages.append(response)
     return jsonify(response)
 
 
-<<<<<<< HEAD
 @app.route("/messages", methods=["GET"])
 def get_messages():
     logger.info("Received get_messages request")
@@ -321,45 +265,4 @@
 
 
 if __name__ == "__main__":
-    app.run(host="0.0.0.0", port=5000, info=True)
-=======
-@app.route('/messages', methods=['GET'])
-def get_messages():
-    global messages
-    return jsonify({"messages": messages})
-
-
-@app.route('/clear_messages', methods=['GET'])
-def clear_messages():
-    global messages
-    messages = [{'role': "assistant", "content": "This highly experimental chatbot is not intended for making important decisions, and its responses are generated based on incomplete data and algorithms that may evolve rapidly. By using this chatbot, you acknowledge that you use it at your own discretion and assume all risks associated with its limitations and potential errors."}]
-    return jsonify({"response": "successfully cleared message history"})
-
-
-@app.route('/allowance', methods=['POST'])
-def swap_agent_allowance():
-    return delegator.delegate_route("crypto swap agent", request, "get_allowance")
-
-
-@app.route('/approve', methods=['POST'])
-def swap_agent_approve():
-    return delegator.delegate_route("crypto swap agent", request, "approve")
-
-
-@app.route('/swap', methods=['POST'])
-def swap_agent_swap():
-    return delegator.delegate_route("crypto swap agent", request, "swap")
-
-
-@app.route('/upload', methods=['POST'])
-def rag_agent_upload():
-    global messages, upload_state
-    response = delegator.delegate_route("rag agent", request, "upload_file")
-    messages.append(response)
-    upload_state = True
-    return jsonify(response)
-
-
-if __name__ == '__main__':
-    app.run(host='0.0.0.0', port=5000, debug=True)
->>>>>>> c72ea0a6
+    app.run(host="0.0.0.0", port=5000, debug=True)