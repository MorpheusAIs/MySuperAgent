import logging
import os
import time

import uvicorn
from fastapi import FastAPI, File, HTTPException, Request, UploadFile
from fastapi.middleware.cors import CORSMiddleware
from langchain_community.embeddings import OllamaEmbeddings
from langchain_ollama import ChatOllama
from pydantic import BaseModel
from src.config import Config
from src.delegator import Delegator
from src.models.messages import ChatRequest
from src.stores import agent_manager, chat_manager

# Constants
UPLOAD_FOLDER = os.path.join(os.getcwd(), "uploads")

# Configure logging
logging.basicConfig(
    level=logging.INFO,
    format="%(asctime)s - %(name)s - %(levelname)s - %(message)s",
    filename="app.log",
    filemode="a",
)
logger = logging.getLogger(__name__)

app = FastAPI()
app.add_middleware(
    CORSMiddleware,
    allow_origins=["*"],
    allow_credentials=True,
    allow_methods=["*"],
    allow_headers=["*"],
)

os.makedirs(UPLOAD_FOLDER, exist_ok=True)

llm = ChatOllama(
    model=Config.OLLAMA_MODEL,
    base_url=Config.OLLAMA_URL,
)
embeddings = OllamaEmbeddings(model=Config.OLLAMA_EMBEDDING_MODEL, base_url=Config.OLLAMA_URL)

delegator = Delegator(agent_manager, llm, embeddings)


@app.post("/chat")
async def chat(chat_request: ChatRequest):
    prompt = chat_request.prompt.dict()
    chat_manager.add_message(prompt)

    try:
        # Reset attempted agents at the start of each new chat request, for agent cascading
        delegator.reset_attempted_agents()

        active_agent = agent_manager.get_active_agent()

        if not active_agent:
            logger.info("No active agent, getting delegator response")

            start_time = time.time()
            result = delegator.get_delegator_response(prompt)

            end_time = time.time()

            logger.info(f"Delegator response time: {end_time - start_time:.2f} seconds")
            logger.info(f"Delegator response: {result}")

            if "agent" not in result:
                logger.error(f"Missing 'agent' key in delegator response: {result}")
                raise ValueError("Invalid delegator response: missing 'agent' key")

            active_agent = result["agent"]

        logger.info(f"Delegating chat to active agent: {active_agent}")
        current_agent, response = delegator.delegate_chat(active_agent, chat_request)

        if not current_agent:
            logger.error("All agents failed to provide a valid response")
            raise HTTPException(
                status_code=500,
                detail="All available agents failed to process the request",
            )

        if isinstance(response, tuple) and len(response) == 2:
            error_message, status_code = response
            logger.error(f"Error from agent: {error_message}")
            raise HTTPException(status_code=status_code, detail=error_message)

        if isinstance(response, dict) and "role" in response and "content" in response:
            chat_manager.add_response(response, current_agent)

            logger.info(f"Sending response: {response}")
            return response
        else:
            logger.error(f"Invalid response format: {response}")
            raise HTTPException(status_code=500, detail="Invalid response format")

    except TimeoutError:
        logger.error("Chat request timed out")
        raise HTTPException(status_code=504, detail="Request timed out")
    except ValueError as ve:
        logger.error(f"Input formatting error: {str(ve)}")
        raise HTTPException(status_code=400, detail=str(ve))
    except Exception as e:
        logger.error(f"Error in chat route: {str(e)}", exc_info=True)
        raise HTTPException(status_code=500, detail=str(e))


@app.post("/tx_status")
async def swap_agent_tx_status(request: Request):
    logger.info("Received tx_status request")
    response = await delegator.delegate_route("crypto swap agent", request, "tx_status")
    chat_manager.add_message(response)
    return response


@app.get("/messages")
async def get_messages():
    logger.info("Received get_messages request")
    return {"messages": chat_manager.get_messages()}


@app.get("/clear_messages")
async def clear_messages():
    logger.info("Clearing message history")
    chat_manager.clear_messages()
    return {"response": "successfully cleared message history"}


@app.post("/allowance")
async def swap_agent_allowance(request: Request):
    logger.info("Received allowance request")
    return delegator.delegate_route("crypto swap agent", request, "get_allowance")


@app.post("/approve")
async def swap_agent_approve(request: Request):
    logger.info("Received approve request")
    return delegator.delegate_route("crypto swap agent", request, "approve")


@app.post("/swap")
async def swap_agent_swap(request: Request):
    logger.info("Received swap request")
    return delegator.delegate_route("crypto swap agent", request, "swap")


@app.post("/upload")
async def rag_agent_upload(file: UploadFile = File(...)):
    logger.info("Received upload request")
    response = await delegator.delegate_route(
<<<<<<< HEAD
        "general purpose and context-based rag agent", {"file": file}, "upload_file"
=======
        "rag agent", {"file": file}, "upload_file"
>>>>>>> 55eeb412
    )
    chat_manager.add_message(response)
    return response


@app.post("/regenerate_tweet")
async def regenerate_tweet():
    logger.info("Received generate tweet request")
    return delegator.delegate_route("tweet sizzler agent", None, "generate_tweet")


@app.post("/post_tweet")
async def post_tweet(request: Request):
    logger.info("Received x post request")
    return await delegator.delegate_route("tweet sizzler agent", request, "post_tweet")


@app.post("/set_x_api_key")
async def set_x_api_key(request: Request):
    logger.info("Received set X API key request")
    return await delegator.delegate_route("tweet sizzler agent", request, "set_x_api_key")


@app.post("/claim")
async def claim_agent_claim(request: Request):
    logger.info("Received claim request")
    return delegator.delegate_route("claim agent", request, "claim")


@app.get("/available-agents")
async def get_available_agents():
    """Get the list of currently available agents"""
    return {
        "selected_agents": agent_manager.get_selected_agents(),
        "available_agents": agent_manager.get_available_agents(),
    }


@app.post("/selected-agents")
async def set_selected_agents(request: Request):
    """Set which agents should be selected"""
    data = await request.json()
    agent_names = data.get("agents", [])

    agent_manager.set_selected_agents(agent_names)
    logger.info(f"Newly selected agents: {agent_manager.get_selected_agents()}")

    return {"status": "success", "agents": agent_names}


if __name__ == "__main__":
    uvicorn.run(app, host="0.0.0.0", port=5000, reload=True)<|MERGE_RESOLUTION|>--- conflicted
+++ resolved
@@ -151,11 +151,7 @@
 async def rag_agent_upload(file: UploadFile = File(...)):
     logger.info("Received upload request")
     response = await delegator.delegate_route(
-<<<<<<< HEAD
-        "general purpose and context-based rag agent", {"file": file}, "upload_file"
-=======
         "rag agent", {"file": file}, "upload_file"
->>>>>>> 55eeb412
     )
     chat_manager.add_message(response)
     return response
