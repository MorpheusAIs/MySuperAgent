import importlib
<<<<<<< HEAD
import json
import logging

from langchain.schema import AIMessage, HumanMessage, SystemMessage
=======
import logging
from typing import Dict, Optional, Tuple, Any, List

from langchain.schema import SystemMessage, HumanMessage, AIMessage
from src.stores import chat_manager
>>>>>>> 55eeb412

logger = logging.getLogger(__name__)


class Delegator:
    def __init__(self, agent_manager, llm, embeddings):
        self.agent_manager = agent_manager
        self.llm = llm
        self.embeddings = embeddings
        self.agents = {}  # Empty dict initially
        self.attempted_agents = set()  # Track attempted agents within a chat session

        # Load all agents initially
        self._load_all_agents()
        logger.info(f"Delegator initialized with {len(self.agents)} agents")
        logger.info(f"Selected agents: {self.agent_manager.get_selected_agents()}")

    def _load_all_agents(self) -> None:
        """Load all available agents"""
        available_agents = self.agent_manager.get_available_agents()
        for agent_config in available_agents:
            self._load_agent(agent_config)

    def _load_agent(self, agent_config: Dict) -> bool:
        """Load a single agent"""
        try:
            module = importlib.import_module(agent_config["path"])
            agent_class = getattr(module, agent_config["class"])
            agent_instance = agent_class(
                agent_config,
                self.llm,
                self.embeddings,
            )
            self.agents[agent_config["name"]] = agent_instance
            logger.info("Loaded agent: %s", agent_config["name"])
            return True
        except Exception as e:
            logger.error("Failed to load agent %s: %s", agent_config["name"], str(e))
            return False

    def reset_attempted_agents(self):
        """Reset the set of attempted agents"""
        self.attempted_agents = set()
        logger.info("Reset attempted agents")

    def update_selected_agents(self, agent_names: List[str]) -> None:
        """Update loaded agents based on new selection"""
        self.agent_manager.set_selected_agents(agent_names)
        self._load_all_agents()

    def get_available_unattempted_agents(self) -> List[Dict]:
        """Get available agents that haven't been attempted yet"""
        return [
            agent_config
            for agent_config in self.agent_manager.get_available_agents()
            if agent_config["name"] in self.agent_manager.get_selected_agents()
            and agent_config["name"] not in self.attempted_agents
            and agent_config["name"] != "default agent"  # Exclude default agent
            and not (
                agent_config["upload_required"]
                and not chat_manager.get_uploaded_file_status()
            )
        ]

    def get_delegator_response(self, prompt: Dict) -> Dict[str, str]:
        """Get appropriate agent based on prompt, excluding previously attempted agents"""
        logger.info(f"Selected agents: {self.agent_manager.get_selected_agents()}")
        available_agents = self.get_available_unattempted_agents()
        logger.info(f"Available, unattempted agents: {available_agents}")

        if not available_agents:
            # If no specialized agents are available, use default agent as last resort
            if "default agent" not in self.attempted_agents:
                return {"agent": "default agent"}
            raise ValueError("No remaining agents available for current state")

        system_prompt = (
            "Your name is Morpheus. "
            "Your primary function is to select the correct agent from the list of available agents based on the user's input. "
            "You MUST use the 'select_agent' function to select an agent. "
            "Available agents and their descriptions:\n"
            + "\n".join(
                f"- {agent['name']}: {agent['description']}"
                for agent in available_agents
            )
        )

        tools = [
            {
                "name": "select_agent",
                "description": "Choose which agent should be used to respond to the user query",
                "parameters": {
                    "type": "object",
                    "properties": {
                        "agent": {
                            "type": "string",
                            "enum": [agent["name"] for agent in available_agents],
                            "description": "The name of the agent to be used",
                        }
                    },
                    "required": ["agent"],
                },
            }
        ]

        agent_selection_llm = self.llm.bind_tools(tools, tool_choice="select_agent")
        messages = [
            SystemMessage(content=system_prompt),
            HumanMessage(content=prompt["content"]),
        ]

        result = agent_selection_llm.invoke(messages)
        tool_calls = result.tool_calls

        if not tool_calls:
            raise ValueError("No agent was selected by the model")

        selected_agent = tool_calls[0]
        logger.info(f"Selected agent: {selected_agent}")
        selected_agent_name = selected_agent.get("args", {}).get("agent")

        # Track this agent as attempted
        self.attempted_agents.add(selected_agent_name)
        logger.info(
            f"Added {selected_agent_name} to attempted agents. Current attempts: {self.attempted_agents}"
        )

        return {"agent": selected_agent_name}

    def delegate_chat(
        self, agent_name: str, chat_request: Any
    ) -> Tuple[Optional[str], Any]:
        """Delegate chat to specific agent with cascading fallback"""
        logger.info(f"Attempting to delegate chat to agent: {agent_name}")

        if agent_name not in self.agent_manager.get_selected_agents():
            logger.warning(f"Attempted to delegate to unselected agent: {agent_name}")
            return self._try_next_agent(chat_request)

        agent = self.agents.get(agent_name)
        if not agent:
            logger.error(f"Agent {agent_name} is selected but not loaded")
            return self._try_next_agent(chat_request)

        try:
            result = agent.chat(chat_request)
            logger.info(f"Chat delegation to {agent_name} completed successfully")
            return agent_name, result
        except Exception as e:
            logger.error(f"Error during chat delegation to {agent_name}: {str(e)}")
            return self._try_next_agent(chat_request)

    def _try_next_agent(self, chat_request: Any) -> Tuple[Optional[str], Any]:
        """Try to get a response from the next best available agent"""
        try:
            # Get next best agent
            result = self.get_delegator_response(chat_request.prompt.dict())

            if "agent" not in result:
                return None, {"error": "No suitable agent found"}

            next_agent = result["agent"]
            logger.info(f"Cascading to next agent: {next_agent}")

            return self.delegate_chat(next_agent, chat_request)
        except ValueError as ve:
            # No more agents available
            logger.error(f"No more agents available: {str(ve)}")
            return None, {
                "error": "All available agents have been attempted without success"
            }

    def delegate_route(
        self, agent_name: str, request: Any, method_name: str
    ) -> Tuple[Any, int]:
        agent = self.agents.get(agent_name)
        if agent:
            if hasattr(agent, method_name):
                logger.info("Delegating %s to agent: %s", method_name, agent_name)
                method = getattr(agent, method_name)
                return method(request)
            else:
                logger.warning("Method %s not found in agent %s", method_name, agent_name)
                return {"error": f"No such method '{method_name}' in agent '{agent_name}'"}, 400
        logger.warning("Attempted to delegate to non-existent agent: %s", agent_name)
        return {"error": "No such agent registered"}, 400<|MERGE_RESOLUTION|>--- conflicted
+++ resolved
@@ -1,16 +1,10 @@
 import importlib
-<<<<<<< HEAD
-import json
-import logging
 
-from langchain.schema import AIMessage, HumanMessage, SystemMessage
-=======
 import logging
 from typing import Dict, Optional, Tuple, Any, List
 
 from langchain.schema import SystemMessage, HumanMessage, AIMessage
 from src.stores import chat_manager
->>>>>>> 55eeb412
 
 logger = logging.getLogger(__name__)
 
