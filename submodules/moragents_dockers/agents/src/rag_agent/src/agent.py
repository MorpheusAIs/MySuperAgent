<<<<<<< HEAD
import os 
=======
import os
>>>>>>> c72ea0a6
import logging
from langchain_community.document_loaders import PyMuPDFLoader
from langchain_community.vectorstores import FAISS
from langchain_core.prompts import ChatPromptTemplate
from langchain_text_splitters import RecursiveCharacterTextSplitter
from langchain.chains.combine_documents import create_stuff_documents_chain
from langchain.chains import create_retrieval_chain
from werkzeug.utils import secure_filename


logging.basicConfig(level=logging.DEBUG)


<<<<<<< HEAD

class RagAgent:
    def __init__(self, config, llm, llm_ollama, embeddings,flask_app):
        self.llm = llm_ollama
        self.flask_app = flask_app
        self.embedding=embeddings
        self.config = config
        self.agent = None
        self.messages = [{'role': "assistant", "content": "Please upload a file to begin"}]
        self.upload_state = False
        self.prompt = ChatPromptTemplate.from_template(
            """
                Answer the following question only based on the given context
                                                        
                <context>
                {context}
                </context>
                                                        
                Question: {input}
            """
        )
        self.UPLOAD_FOLDER = flask_app.config['UPLOAD_FOLDER']
        self.max_size = 5 * 1024 * 1024
        self.retriever = None
    
=======
class RagAgent:
    def __init__(self, config, llm, llm_ollama, embeddings,flask_app):
        self.llm = llm_ollama
        self.flask_app = flask_app
        self.embedding=embeddings
        self.config = config
        self.agent = None
        self.messages = [{'role': "assistant", "content": "Please upload a file to begin"}]
        self.upload_state = False
        self.prompt = ChatPromptTemplate.from_template(
            """
                Answer the following question only based on the given context
                                                        
                <context>
                {context}
                </context>
                                                        
                Question: {input}
            """
        )
        self.UPLOAD_FOLDER = flask_app.config['UPLOAD_FOLDER']
        self.max_size = 5 * 1024 * 1024
        self.retriever = None
    

    def handle_file_upload(self,file):
        if not os.path.exists(self.UPLOAD_FOLDER):
            os.makedirs(self.UPLOAD_FOLDER, exist_ok=True)
        filename = secure_filename(file.filename)
        file.save(os.path.join(self.UPLOAD_FOLDER, filename))
        # DocumentToolsGenerator class instantiation 
        loader = PyMuPDFLoader(os.path.join(self.UPLOAD_FOLDER,filename))
        docs = loader.load()
        text_splitter = RecursiveCharacterTextSplitter(chunk_size=1024,chunk_overlap=20,length_function=len,is_separator_regex=False)
        split_documents = text_splitter.split_documents(docs)
        vector_store = FAISS.from_documents(split_documents, self.embedding)
        self.retriever = vector_store.as_retriever(search_kwargs={"k": 7})
>>>>>>> c72ea0a6

    def handle_file_upload(self,file):
        if not os.path.exists(self.UPLOAD_FOLDER):
            os.makedirs(self.UPLOAD_FOLDER, exist_ok=True)
        filename = secure_filename(file.filename)
        file.save(os.path.join(self.UPLOAD_FOLDER, filename))
        # DocumentToolsGenerator class instantiation 
        loader = PyMuPDFLoader(os.path.join(self.UPLOAD_FOLDER,filename))
        docs = loader.load()
        text_splitter = RecursiveCharacterTextSplitter(chunk_size=1024,chunk_overlap=20,length_function=len,is_separator_regex=False)
        split_documents = text_splitter.split_documents(docs)
        vector_store = FAISS.from_documents(split_documents, self.embedding)
        self.retriever = vector_store.as_retriever(search_kwargs={"k": 7})

<<<<<<< HEAD

    def upload_file(self,request):
        if 'file' not in request.files:
            return {'error': 'No file part'}, 400
        file = request.files['file']
        if file.filename == '':
            return {'error': 'No selected file'}, 400
        # Check file size
        file.seek(0, os.SEEK_END)
        file_length = file.tell()
        file.seek(0, 0)  # Reset the file pointer to the beginning
        if file_length > self.max_size:
            return {"role": "assistant", "content": 'please use a file less than 5 MB'}
        try:
            self.handle_file_upload(file)
            self.upload_state = True
            return {"role": "assistant", "content": 'You have successfully uploaded the text'}
        except Exception as e:
            logging.error(f'Error during file upload: {str(e)}')
            return {'error': str(e)}, 500

=======
    def upload_file(self,request):
        if 'file' not in request.files:
            return {'error': 'No file part'}, 400
        file = request.files['file']
        if file.filename == '':
            return {'error': 'No selected file'}, 400
        # Check file size
        file.seek(0, os.SEEK_END)
        file_length = file.tell()
        file.seek(0, 0)  # Reset the file pointer to the beginning
        if file_length > self.max_size:
            return {"role": "assistant", "content": 'please use a file less than 5 MB'}
        try:
            self.handle_file_upload(file)
            self.upload_state = True
            return {"role": "assistant", "content": 'You have successfully uploaded the text'}
        except Exception as e:
            logging.error(f'Error during file upload: {str(e)}')
            return {'error': str(e)}, 500

>>>>>>> c72ea0a6
    def chat(self,request):
        try:
            data = request.get_json()
            if 'prompt' in data:
                prompt = data['prompt']['content']
                role = "assistant"
                retrieved_docs = self.retriever.invoke(prompt)
                formatted_context = "\n\n".join(doc.page_content for doc in retrieved_docs)
                formatted_prompt = f"Question: {prompt}\n\nContext: {formatted_context}"
                answer=self.llm(formatted_prompt)
                response = answer  if self.upload_state else "please upload a file first"
                return {"role": role, "content": response}
            else:
                return {"error": "Missing required parameters"}, 400
        except Exception as e:
            logging.error(f'Error in chat endpoint: {str(e)}')
            return {"Error": str(e)}, 500<|MERGE_RESOLUTION|>--- conflicted
+++ resolved
@@ -1,8 +1,4 @@
-<<<<<<< HEAD
-import os 
-=======
 import os
->>>>>>> c72ea0a6
 import logging
 from langchain_community.document_loaders import PyMuPDFLoader
 from langchain_community.vectorstores import FAISS
@@ -16,16 +12,16 @@
 logging.basicConfig(level=logging.DEBUG)
 
 
-<<<<<<< HEAD
-
 class RagAgent:
-    def __init__(self, config, llm, llm_ollama, embeddings,flask_app):
+    def __init__(self, config, llm, llm_ollama, embeddings, flask_app):
         self.llm = llm_ollama
         self.flask_app = flask_app
-        self.embedding=embeddings
+        self.embedding = embeddings
         self.config = config
         self.agent = None
-        self.messages = [{'role': "assistant", "content": "Please upload a file to begin"}]
+        self.messages = [
+            {"role": "assistant", "content": "Please upload a file to begin"}
+        ]
         self.upload_state = False
         self.prompt = ChatPromptTemplate.from_template(
             """
@@ -38,121 +34,67 @@
                 Question: {input}
             """
         )
-        self.UPLOAD_FOLDER = flask_app.config['UPLOAD_FOLDER']
+        self.UPLOAD_FOLDER = flask_app.config["UPLOAD_FOLDER"]
         self.max_size = 5 * 1024 * 1024
         self.retriever = None
-    
-=======
-class RagAgent:
-    def __init__(self, config, llm, llm_ollama, embeddings,flask_app):
-        self.llm = llm_ollama
-        self.flask_app = flask_app
-        self.embedding=embeddings
-        self.config = config
-        self.agent = None
-        self.messages = [{'role': "assistant", "content": "Please upload a file to begin"}]
-        self.upload_state = False
-        self.prompt = ChatPromptTemplate.from_template(
-            """
-                Answer the following question only based on the given context
-                                                        
-                <context>
-                {context}
-                </context>
-                                                        
-                Question: {input}
-            """
-        )
-        self.UPLOAD_FOLDER = flask_app.config['UPLOAD_FOLDER']
-        self.max_size = 5 * 1024 * 1024
-        self.retriever = None
-    
 
-    def handle_file_upload(self,file):
+    def handle_file_upload(self, file):
         if not os.path.exists(self.UPLOAD_FOLDER):
             os.makedirs(self.UPLOAD_FOLDER, exist_ok=True)
         filename = secure_filename(file.filename)
         file.save(os.path.join(self.UPLOAD_FOLDER, filename))
-        # DocumentToolsGenerator class instantiation 
-        loader = PyMuPDFLoader(os.path.join(self.UPLOAD_FOLDER,filename))
+        # DocumentToolsGenerator class instantiation
+        loader = PyMuPDFLoader(os.path.join(self.UPLOAD_FOLDER, filename))
         docs = loader.load()
-        text_splitter = RecursiveCharacterTextSplitter(chunk_size=1024,chunk_overlap=20,length_function=len,is_separator_regex=False)
-        split_documents = text_splitter.split_documents(docs)
-        vector_store = FAISS.from_documents(split_documents, self.embedding)
-        self.retriever = vector_store.as_retriever(search_kwargs={"k": 7})
->>>>>>> c72ea0a6
-
-    def handle_file_upload(self,file):
-        if not os.path.exists(self.UPLOAD_FOLDER):
-            os.makedirs(self.UPLOAD_FOLDER, exist_ok=True)
-        filename = secure_filename(file.filename)
-        file.save(os.path.join(self.UPLOAD_FOLDER, filename))
-        # DocumentToolsGenerator class instantiation 
-        loader = PyMuPDFLoader(os.path.join(self.UPLOAD_FOLDER,filename))
-        docs = loader.load()
-        text_splitter = RecursiveCharacterTextSplitter(chunk_size=1024,chunk_overlap=20,length_function=len,is_separator_regex=False)
+        text_splitter = RecursiveCharacterTextSplitter(
+            chunk_size=1024,
+            chunk_overlap=20,
+            length_function=len,
+            is_separator_regex=False,
+        )
         split_documents = text_splitter.split_documents(docs)
         vector_store = FAISS.from_documents(split_documents, self.embedding)
         self.retriever = vector_store.as_retriever(search_kwargs={"k": 7})
 
-<<<<<<< HEAD
-
-    def upload_file(self,request):
-        if 'file' not in request.files:
-            return {'error': 'No file part'}, 400
-        file = request.files['file']
-        if file.filename == '':
-            return {'error': 'No selected file'}, 400
+    def upload_file(self, request):
+        if "file" not in request.files:
+            return {"error": "No file part"}, 400
+        file = request.files["file"]
+        if file.filename == "":
+            return {"error": "No selected file"}, 400
         # Check file size
         file.seek(0, os.SEEK_END)
         file_length = file.tell()
         file.seek(0, 0)  # Reset the file pointer to the beginning
         if file_length > self.max_size:
-            return {"role": "assistant", "content": 'please use a file less than 5 MB'}
+            return {"role": "assistant", "content": "please use a file less than 5 MB"}
         try:
             self.handle_file_upload(file)
             self.upload_state = True
-            return {"role": "assistant", "content": 'You have successfully uploaded the text'}
+            return {
+                "role": "assistant",
+                "content": "You have successfully uploaded the text",
+            }
         except Exception as e:
-            logging.error(f'Error during file upload: {str(e)}')
-            return {'error': str(e)}, 500
+            logging.error(f"Error during file upload: {str(e)}")
+            return {"error": str(e)}, 500
 
-=======
-    def upload_file(self,request):
-        if 'file' not in request.files:
-            return {'error': 'No file part'}, 400
-        file = request.files['file']
-        if file.filename == '':
-            return {'error': 'No selected file'}, 400
-        # Check file size
-        file.seek(0, os.SEEK_END)
-        file_length = file.tell()
-        file.seek(0, 0)  # Reset the file pointer to the beginning
-        if file_length > self.max_size:
-            return {"role": "assistant", "content": 'please use a file less than 5 MB'}
-        try:
-            self.handle_file_upload(file)
-            self.upload_state = True
-            return {"role": "assistant", "content": 'You have successfully uploaded the text'}
-        except Exception as e:
-            logging.error(f'Error during file upload: {str(e)}')
-            return {'error': str(e)}, 500
-
->>>>>>> c72ea0a6
-    def chat(self,request):
+    def chat(self, request):
         try:
             data = request.get_json()
-            if 'prompt' in data:
-                prompt = data['prompt']['content']
+            if "prompt" in data:
+                prompt = data["prompt"]["content"]
                 role = "assistant"
                 retrieved_docs = self.retriever.invoke(prompt)
-                formatted_context = "\n\n".join(doc.page_content for doc in retrieved_docs)
+                formatted_context = "\n\n".join(
+                    doc.page_content for doc in retrieved_docs
+                )
                 formatted_prompt = f"Question: {prompt}\n\nContext: {formatted_context}"
-                answer=self.llm(formatted_prompt)
-                response = answer  if self.upload_state else "please upload a file first"
+                answer = self.llm(formatted_prompt)
+                response = answer if self.upload_state else "please upload a file first"
                 return {"role": role, "content": response}
             else:
                 return {"error": "Missing required parameters"}, 400
         except Exception as e:
-            logging.error(f'Error in chat endpoint: {str(e)}')
+            logging.error(f"Error in chat endpoint: {str(e)}")
             return {"Error": str(e)}, 500