export const routerAddress = '0x111111125421cA6dc452d289314280a0f8842A65';
export const oneInchNativeToken = '0xEeeeeEeeeEeEeeEeEeEeeEEEeeeeEeeeeeeeEEeE';

export const availableAgents: {
    [key: string]: {
        name: string,
        description: string,
        endpoint: string,
        requirements: {
            connectedWallet: boolean
        },
        supportsFiles?: boolean

    }
} = {
    'swap-agent': {
        'name': 'Morpheus',
        'description': 'performs multiple tasks crypto data agent,swap agent and rag agent',
        'endpoint': 'http://127.0.0.1:8080',
        requirements: {
            connectedWallet: true
<<<<<<< HEAD
        }
    },
    'functional-data-agent': {
        'name': 'Data Agent',
        'description': 'Ask about price, market cap, FDV or TVL',
        'endpoint': 'http://127.0.0.1:8080/data_agent',
        requirements: {
            connectedWallet: false
        }
    },
    'rag-agent': {
        'name': 'PDF Agent',
        'description': 'Ask questions about an uploaded PDF file',
        'endpoint': 'http://127.0.0.1:8080/rag_agent',
        requirements: {
            connectedWallet: false
=======
>>>>>>> 6252c339
        },
        supportsFiles: true
    }
}<|MERGE_RESOLUTION|>--- conflicted
+++ resolved
@@ -19,25 +19,6 @@
         'endpoint': 'http://127.0.0.1:8080',
         requirements: {
             connectedWallet: true
-<<<<<<< HEAD
-        }
-    },
-    'functional-data-agent': {
-        'name': 'Data Agent',
-        'description': 'Ask about price, market cap, FDV or TVL',
-        'endpoint': 'http://127.0.0.1:8080/data_agent',
-        requirements: {
-            connectedWallet: false
-        }
-    },
-    'rag-agent': {
-        'name': 'PDF Agent',
-        'description': 'Ask questions about an uploaded PDF file',
-        'endpoint': 'http://127.0.0.1:8080/rag_agent',
-        requirements: {
-            connectedWallet: false
-=======
->>>>>>> 6252c339
         },
         supportsFiles: true
     }
