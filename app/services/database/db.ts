--- conflicted
+++ resolved
@@ -1181,17 +1181,10 @@
     const result = await pool.query(query, [walletAddress]);
     return result.rows.map((row) => ({
       ...row,
-<<<<<<< HEAD
       mcp_server_id: row.server_name, // Map server_name to mcp_server_id for interface compatibility
       tool_schema: typeof row.tool_schema === 'string' 
         ? JSON.parse(row.tool_schema) 
         : row.tool_schema || {}
-=======
-      tool_schema:
-        typeof row.tool_schema === 'string'
-          ? JSON.parse(row.tool_schema)
-          : row.tool_schema,
->>>>>>> a9bcb059
     }));
   }
 
