--- conflicted
+++ resolved
@@ -1,10 +1,3 @@
-<<<<<<< HEAD
-import { NextApiRequest, NextApiResponse } from 'next';
-import { ChatRequest } from '@/services/agents/types';
-import { AgentRegistry } from '@/services/agents/core/agent-registry';
-import { orchestrator } from '@/services/agents/orchestrator';
-=======
->>>>>>> 51679b9f
 import { initializeAgents } from '@/services/agents/initialize';
 import { createOrchestrator } from '@/services/agents/orchestrator';
 import { ChatRequest } from '@/services/agents/types';
@@ -26,12 +19,6 @@
 
   try {
     const chatRequest: ChatRequest = req.body;
-<<<<<<< HEAD
-    const walletAddress = req.body.walletAddress; // Extract wallet address from request
-    
-=======
-
->>>>>>> 51679b9f
     // Generate request ID if not provided
     if (!chatRequest.requestId) {
       chatRequest.requestId = uuidv4();
@@ -106,14 +93,9 @@
       requestOrchestrator.onEvent(event, handler);
     });
 
-<<<<<<< HEAD
-    // Start streaming processing with user context
-    orchestrator.streamOrchestration(chatRequest, res, walletAddress)
-=======
     // Start streaming processing
     requestOrchestrator
       .streamOrchestration(chatRequest, res)
->>>>>>> 51679b9f
       .catch((error) => {
         res.write(
           `data: ${JSON.stringify({
